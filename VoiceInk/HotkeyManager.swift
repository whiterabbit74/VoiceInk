import Foundation
import KeyboardShortcuts
import Carbon
import AppKit

extension KeyboardShortcuts.Name {
    static let toggleMiniRecorder = Self("toggleMiniRecorder")
    static let toggleMiniRecorder2 = Self("toggleMiniRecorder2")
    static let pasteLastTranscription = Self("pasteLastTranscription")
<<<<<<< HEAD
    static let pasteLastEnhancement = Self("pasteLastEnhancement")
=======
>>>>>>> 0429af66
    static let retryLastTranscription = Self("retryLastTranscription")
}

@MainActor
class HotkeyManager: ObservableObject {
    @Published var selectedHotkey1: HotkeyOption {
        didSet {
            UserDefaults.standard.set(selectedHotkey1.rawValue, forKey: "selectedHotkey1")
            setupHotkeyMonitoring()
        }
    }
    @Published var selectedHotkey2: HotkeyOption {
        didSet {
            if selectedHotkey2 == .none {
                KeyboardShortcuts.setShortcut(nil, for: .toggleMiniRecorder2)
            }
            UserDefaults.standard.set(selectedHotkey2.rawValue, forKey: "selectedHotkey2")
            setupHotkeyMonitoring()
        }
    }
    @Published var isMiddleClickToggleEnabled: Bool {
        didSet {
            UserDefaults.standard.set(isMiddleClickToggleEnabled, forKey: "isMiddleClickToggleEnabled")
            setupHotkeyMonitoring()
        }
    }
    @Published var middleClickActivationDelay: Int {
        didSet {
            UserDefaults.standard.set(middleClickActivationDelay, forKey: "middleClickActivationDelay")
        }
    }
    
    private var whisperState: WhisperState
    private var miniRecorderShortcutManager: MiniRecorderShortcutManager
    
    // MARK: - Helper Properties
    private var canProcessHotkeyAction: Bool {
        whisperState.recordingState != .transcribing && whisperState.recordingState != .enhancing && whisperState.recordingState != .busy
    }
    
    // NSEvent monitoring for modifier keys
    private var globalEventMonitor: Any?
    private var localEventMonitor: Any?
    
    // Middle-click event monitoring
    private var middleClickMonitors: [Any?] = []
    private var middleClickTask: Task<Void, Never>?
    
    // Key state tracking
    private var currentKeyState = false
    private var keyPressStartTime: Date?
    private let briefPressThreshold = 0.8
    private var isHandsFreeMode = false
    
    // Debounce for Fn key
    private var fnDebounceTask: Task<Void, Never>?
    private var pendingFnKeyState: Bool? = nil
    
    // Keyboard shortcut state tracking
    private var shortcutKeyPressStartTime: Date?
    private var isShortcutHandsFreeMode = false
    private var shortcutCurrentKeyState = false
    private var lastShortcutTriggerTime: Date?
    private let shortcutCooldownInterval: TimeInterval = 0.5
    
    enum HotkeyOption: String, CaseIterable {
        case none = "none"
        case rightOption = "rightOption"
        case leftOption = "leftOption"
        case leftControl = "leftControl" 
        case rightControl = "rightControl"
        case fn = "fn"
        case rightCommand = "rightCommand"
        case rightShift = "rightShift"
        case custom = "custom"
        
        var displayName: String {
            switch self {
            case .none: return "None"
            case .rightOption: return "Right Option (⌥)"
            case .leftOption: return "Left Option (⌥)"
            case .leftControl: return "Left Control (⌃)"
            case .rightControl: return "Right Control (⌃)"
            case .fn: return "Fn"
            case .rightCommand: return "Right Command (⌘)"
            case .rightShift: return "Right Shift (⇧)"
            case .custom: return "Custom"
            }
        }
        
        var keyCode: CGKeyCode? {
            switch self {
            case .rightOption: return 0x3D
            case .leftOption: return 0x3A
            case .leftControl: return 0x3B
            case .rightControl: return 0x3E
            case .fn: return 0x3F
            case .rightCommand: return 0x36
            case .rightShift: return 0x3C
            case .custom, .none: return nil
            }
        }
        
        var isModifierKey: Bool {
            return self != .custom && self != .none
        }
    }
    
    init(whisperState: WhisperState) {
        // One-time migration from legacy single-hotkey settings
        if UserDefaults.standard.object(forKey: "didMigrateHotkeys_v2") == nil {
            // If legacy push-to-talk modifier key was enabled, carry it over
            if UserDefaults.standard.bool(forKey: "isPushToTalkEnabled"),
               let legacyRaw = UserDefaults.standard.string(forKey: "pushToTalkKey"),
               let legacyKey = HotkeyOption(rawValue: legacyRaw) {
                UserDefaults.standard.set(legacyKey.rawValue, forKey: "selectedHotkey1")
            }
            // If a custom shortcut existed, mark hotkey-1 as custom (shortcut itself already persisted)
            if KeyboardShortcuts.getShortcut(for: .toggleMiniRecorder) != nil {
                UserDefaults.standard.set(HotkeyOption.custom.rawValue, forKey: "selectedHotkey1")
            }
            // Leave second hotkey as .none
            UserDefaults.standard.set(true, forKey: "didMigrateHotkeys_v2")
        }
        // ---- normal initialisation ----
        self.selectedHotkey1 = HotkeyOption(rawValue: UserDefaults.standard.string(forKey: "selectedHotkey1") ?? "") ?? .rightCommand
        self.selectedHotkey2 = HotkeyOption(rawValue: UserDefaults.standard.string(forKey: "selectedHotkey2") ?? "") ?? .none
        
        self.isMiddleClickToggleEnabled = UserDefaults.standard.bool(forKey: "isMiddleClickToggleEnabled")
        let storedDelay = UserDefaults.standard.integer(forKey: "middleClickActivationDelay")
        self.middleClickActivationDelay = storedDelay > 0 ? storedDelay : 200
        
        self.whisperState = whisperState
        self.miniRecorderShortcutManager = MiniRecorderShortcutManager(whisperState: whisperState)
        if KeyboardShortcuts.getShortcut(for: .pasteLastTranscription) == nil {
            let defaultPasteShortcut = KeyboardShortcuts.Shortcut(.v, modifiers: [.command, .option])
            KeyboardShortcuts.setShortcut(defaultPasteShortcut, for: .pasteLastTranscription)
        }

        KeyboardShortcuts.onKeyUp(for: .pasteLastTranscription) { [weak self] in
            guard let self = self else { return }
            Task { @MainActor in
                LastTranscriptionService.pasteLastTranscription(from: self.whisperState.modelContext)
            }
        }

<<<<<<< HEAD
        KeyboardShortcuts.onKeyUp(for: .pasteLastEnhancement) { [weak self] in
            guard let self = self else { return }
            Task { @MainActor in
                LastTranscriptionService.pasteLastEnhancement(from: self.whisperState.modelContext)
            }
        }

=======
>>>>>>> 0429af66
        KeyboardShortcuts.onKeyUp(for: .retryLastTranscription) { [weak self] in
            guard let self = self else { return }
            Task { @MainActor in
                LastTranscriptionService.retryLastTranscription(from: self.whisperState.modelContext, whisperState: self.whisperState)
            }
        }
        
        Task { @MainActor in
            try? await Task.sleep(nanoseconds: 100_000_000)
            self.setupHotkeyMonitoring()
        }
    }
    
    private func setupHotkeyMonitoring() {
        removeAllMonitoring()
        
        setupModifierKeyMonitoring()
        setupCustomShortcutMonitoring()
        setupMiddleClickMonitoring()
    }
    
    private func setupModifierKeyMonitoring() {
        // Only set up if at least one hotkey is a modifier key
        guard (selectedHotkey1.isModifierKey && selectedHotkey1 != .none) || (selectedHotkey2.isModifierKey && selectedHotkey2 != .none) else { return }

        globalEventMonitor = NSEvent.addGlobalMonitorForEvents(matching: .flagsChanged) { [weak self] event in
            guard let self = self else { return }
            Task { @MainActor in
                await self.handleModifierKeyEvent(event)
            }
        }
        
        localEventMonitor = NSEvent.addLocalMonitorForEvents(matching: .flagsChanged) { [weak self] event in
            guard let self = self else { return event }
            Task { @MainActor in
                await self.handleModifierKeyEvent(event)
            }
            return event
        }
    }
    
    private func setupMiddleClickMonitoring() {
        guard isMiddleClickToggleEnabled else { return }

        // Mouse Down
        let downMonitor = NSEvent.addGlobalMonitorForEvents(matching: .otherMouseDown) { [weak self] event in
            guard let self = self, event.buttonNumber == 2 else { return }

            self.middleClickTask?.cancel()
            self.middleClickTask = Task {
                do {
                    let delay = UInt64(self.middleClickActivationDelay) * 1_000_000 // ms to ns
                    try await Task.sleep(nanoseconds: delay)
                    
                    guard self.isMiddleClickToggleEnabled, !Task.isCancelled else { return }
                    
                    Task { @MainActor in
                        guard self.canProcessHotkeyAction else { return }
                        await self.whisperState.handleToggleMiniRecorder()
                    }
                } catch {
                    // Cancelled
                }
            }
        }

        // Mouse Up
        let upMonitor = NSEvent.addGlobalMonitorForEvents(matching: .otherMouseUp) { [weak self] event in
            guard let self = self, event.buttonNumber == 2 else { return }
            self.middleClickTask?.cancel()
        }

        middleClickMonitors = [downMonitor, upMonitor]
    }
    
    private func setupCustomShortcutMonitoring() {
        // Hotkey 1
        if selectedHotkey1 == .custom {
            KeyboardShortcuts.onKeyDown(for: .toggleMiniRecorder) { [weak self] in
                Task { @MainActor in await self?.handleCustomShortcutKeyDown() }
            }
            KeyboardShortcuts.onKeyUp(for: .toggleMiniRecorder) { [weak self] in
                Task { @MainActor in await self?.handleCustomShortcutKeyUp() }
            }
        }
        // Hotkey 2
        if selectedHotkey2 == .custom {
            KeyboardShortcuts.onKeyDown(for: .toggleMiniRecorder2) { [weak self] in
                Task { @MainActor in await self?.handleCustomShortcutKeyDown() }
            }
            KeyboardShortcuts.onKeyUp(for: .toggleMiniRecorder2) { [weak self] in
                Task { @MainActor in await self?.handleCustomShortcutKeyUp() }
            }
        }
    }
    
    private func removeAllMonitoring() {
        if let monitor = globalEventMonitor {
            NSEvent.removeMonitor(monitor)
            globalEventMonitor = nil
        }
        
        if let monitor = localEventMonitor {
            NSEvent.removeMonitor(monitor)
            localEventMonitor = nil
        }
        
        for monitor in middleClickMonitors {
            if let monitor = monitor {
                NSEvent.removeMonitor(monitor)
            }
        }
        middleClickMonitors = []
        middleClickTask?.cancel()
        
        resetKeyStates()
    }
    
    private func resetKeyStates() {
        currentKeyState = false
        keyPressStartTime = nil
        isHandsFreeMode = false
        shortcutCurrentKeyState = false
        shortcutKeyPressStartTime = nil
        isShortcutHandsFreeMode = false
    }
    
    private func handleModifierKeyEvent(_ event: NSEvent) async {
        let keycode = event.keyCode
        let flags = event.modifierFlags
        
        // Determine which hotkey (if any) is being triggered
        let activeHotkey: HotkeyOption?
        if selectedHotkey1.isModifierKey && selectedHotkey1.keyCode == keycode {
            activeHotkey = selectedHotkey1
        } else if selectedHotkey2.isModifierKey && selectedHotkey2.keyCode == keycode {
            activeHotkey = selectedHotkey2
        } else {
            activeHotkey = nil
        }
        
        guard let hotkey = activeHotkey else { return }
        
        var isKeyPressed = false
        
        switch hotkey {
        case .rightOption, .leftOption:
            isKeyPressed = flags.contains(.option)
        case .leftControl, .rightControl:
            isKeyPressed = flags.contains(.control)
        case .fn:
            isKeyPressed = flags.contains(.function)
            // Debounce Fn key
            pendingFnKeyState = isKeyPressed
            fnDebounceTask?.cancel()
            fnDebounceTask = Task { [pendingState = isKeyPressed] in
                try? await Task.sleep(nanoseconds: 75_000_000) // 75ms
                if pendingFnKeyState == pendingState {
                    await MainActor.run {
                        self.processKeyPress(isKeyPressed: pendingState)
                    }
                }
            }
            return
        case .rightCommand:
            isKeyPressed = flags.contains(.command)
        case .rightShift:
            isKeyPressed = flags.contains(.shift)
        case .custom, .none:
            return // Should not reach here
        }
        
        processKeyPress(isKeyPressed: isKeyPressed)
    }
    
    private func processKeyPress(isKeyPressed: Bool) {
        guard isKeyPressed != currentKeyState else { return }
        currentKeyState = isKeyPressed
        
        if isKeyPressed {
            keyPressStartTime = Date()
            
            if isHandsFreeMode {
                isHandsFreeMode = false
                Task { @MainActor in
                    guard canProcessHotkeyAction else { return }
                    await whisperState.handleToggleMiniRecorder()
                }
                return
            }
            
            if !whisperState.isMiniRecorderVisible {
                Task { @MainActor in
                    guard canProcessHotkeyAction else { return }
                    await whisperState.handleToggleMiniRecorder()
                }
            }
        } else {
            let now = Date()
            
            if let startTime = keyPressStartTime {
                let pressDuration = now.timeIntervalSince(startTime)
                
                if pressDuration < briefPressThreshold {
                    isHandsFreeMode = true
                } else {
                    Task { @MainActor in
                        guard canProcessHotkeyAction else { return }
                        await whisperState.handleToggleMiniRecorder()
                    }
                }
            }
            
            keyPressStartTime = nil
        }
    }
    
    private func handleCustomShortcutKeyDown() async {
        if let lastTrigger = lastShortcutTriggerTime,
           Date().timeIntervalSince(lastTrigger) < shortcutCooldownInterval {
            return
        }
        
        guard !shortcutCurrentKeyState else { return }
        shortcutCurrentKeyState = true
        lastShortcutTriggerTime = Date()
        shortcutKeyPressStartTime = Date()
        
        if isShortcutHandsFreeMode {
            isShortcutHandsFreeMode = false
            guard canProcessHotkeyAction else { return }
            await whisperState.handleToggleMiniRecorder()
            return
        }
        
        if !whisperState.isMiniRecorderVisible {
            guard canProcessHotkeyAction else { return }
            await whisperState.handleToggleMiniRecorder()
        }
    }
    
    private func handleCustomShortcutKeyUp() async {
        guard shortcutCurrentKeyState else { return }
        shortcutCurrentKeyState = false
        
        let now = Date()
        
        if let startTime = shortcutKeyPressStartTime {
            let pressDuration = now.timeIntervalSince(startTime)
            
            if pressDuration < briefPressThreshold {
                isShortcutHandsFreeMode = true
            } else {
                guard canProcessHotkeyAction else { return }
                await whisperState.handleToggleMiniRecorder()
            }
        }
        
        shortcutKeyPressStartTime = nil
    }
    
    // Computed property for backward compatibility with UI
    var isShortcutConfigured: Bool {
        let isHotkey1Configured = (selectedHotkey1 == .custom) ? (KeyboardShortcuts.getShortcut(for: .toggleMiniRecorder) != nil) : true
        let isHotkey2Configured = (selectedHotkey2 == .custom) ? (KeyboardShortcuts.getShortcut(for: .toggleMiniRecorder2) != nil) : true
        return isHotkey1Configured && isHotkey2Configured
    }
    
    func updateShortcutStatus() {
        // Called when a custom shortcut changes
        if selectedHotkey1 == .custom || selectedHotkey2 == .custom {
            setupHotkeyMonitoring()
        }
    }
    
    deinit {
        Task { @MainActor in
            removeAllMonitoring()
        }
    }
}
<|MERGE_RESOLUTION|>--- conflicted
+++ resolved
@@ -7,10 +7,7 @@
     static let toggleMiniRecorder = Self("toggleMiniRecorder")
     static let toggleMiniRecorder2 = Self("toggleMiniRecorder2")
     static let pasteLastTranscription = Self("pasteLastTranscription")
-<<<<<<< HEAD
     static let pasteLastEnhancement = Self("pasteLastEnhancement")
-=======
->>>>>>> 0429af66
     static let retryLastTranscription = Self("retryLastTranscription")
 }
 
@@ -157,16 +154,6 @@
             }
         }
 
-<<<<<<< HEAD
-        KeyboardShortcuts.onKeyUp(for: .pasteLastEnhancement) { [weak self] in
-            guard let self = self else { return }
-            Task { @MainActor in
-                LastTranscriptionService.pasteLastEnhancement(from: self.whisperState.modelContext)
-            }
-        }
-
-=======
->>>>>>> 0429af66
         KeyboardShortcuts.onKeyUp(for: .retryLastTranscription) { [weak self] in
             guard let self = self else { return }
             Task { @MainActor in
@@ -447,4 +434,4 @@
             removeAllMonitoring()
         }
     }
-}
+}